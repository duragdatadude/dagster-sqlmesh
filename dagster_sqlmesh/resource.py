import logging
import typing as t

from dagster import (
    AssetExecutionContext,
    ConfigurableResource,
    MaterializeResult,
)
from sqlmesh import Model
from sqlmesh.core.context import Context as SQLMeshContext
from sqlmesh.core.snapshot import Snapshot
from sqlmesh.utils.dag import DAG

from . import console
from .config import SQLMeshContextConfig
from .controller import PlanOptions, RunOptions, SQLMeshController
from .utils import sqlmesh_model_name_to_key


class MaterializationTracker:
    """Tracks sqlmesh materializations and notifies dagster in the correct
    order. This is necessary because sqlmesh may skip some materializations that
    have no changes and those will be reported as completed out of order."""

    def __init__(self, sorted_dag: list[str], logger: logging.Logger):
        self.logger = logger
        self._batches: dict[Snapshot, int] = {}
        self._count: dict[Snapshot, int] = {}
        self._complete_update_status: dict[str, bool] = {}
        self._sorted_dag = sorted_dag
        self._current_index = 0

    def plan(self, batches: dict[Snapshot, int]):
        self._batches = batches
        self._count: dict[Snapshot, int] = {}

        incomplete_names = set()
        for snapshot, count in self._batches.items():
            incomplete_names.add(snapshot.name)
            self._count[snapshot] = 0

        # Anything not in the plan should be listed as completed and queued for
        # notification
        self._complete_update_status = {
            name: False for name in (set(self._sorted_dag) - incomplete_names)
        }

    def update(self, snapshot: Snapshot, _batch_idx: int):
        self._count[snapshot] += 1
        current_count = self._count[snapshot]
        expected_count = self._batches[snapshot]
        if self._batches[snapshot] == self._count[snapshot]:
            self._complete_update_status[snapshot.name] = True
        return (current_count, expected_count)

    def notify_queue_next(self) -> tuple[str, bool] | None:
        if self._current_index >= len(self._sorted_dag):
            return None
        check_name = self._sorted_dag[self._current_index]
        if check_name in self._complete_update_status:
            self._current_index += 1
            return (check_name, self._complete_update_status[check_name])
        return None


class SQLMeshEventLogContext:
    def __init__(
        self,
        handler: "DagsterSQLMeshEventHandler",
        event: console.ConsoleEvent,
    ):
        self._handler = handler
        self._event = event

    def ensure_standard_obj(self, obj: dict[str, t.Any] | None):
        obj = obj or {}
        obj["_event_type"] = self.event_name
        return obj

    def info(self, message: str, obj: dict[str, t.Any] | None = None):
        self.log("info", message, obj)

    def debug(self, message: str, obj: dict[str, t.Any] | None = None):
        self.log("debug", message, obj)

    def warning(self, message: str, obj: dict[str, t.Any] | None = None):
        self.log("warning", message, obj)

    def error(self, message: str, obj: dict[str, t.Any] | None = None):
        self.log("error", message, obj)

    def log(self, level: str | int, message: str, obj: dict[str, t.Any] | None):
        self._handler.log(level, message, self.ensure_standard_obj(obj))

    @property
    def event_name(self):
        return self._event.__class__.__name__


class DagsterSQLMeshEventHandler:
    def __init__(
        self,
        context: AssetExecutionContext,
        models_map: dict[str, Model],
        dag: DAG[t.Any],
        prefix: str,
    ):
        self._models_map = models_map
        self._prefix = prefix
        self._context = context
        self._logger = context.log
        self._tracker = MaterializationTracker(dag.sorted[:], self._logger)
        self._stage = "plan"

    def process_events(
        self, sqlmesh_context: SQLMeshContext, event: console.ConsoleEvent
    ):
        self.report_event(event)

        notify = self._tracker.notify_queue_next()
        while notify is not None:
            completed_name, update_status = notify

            # If the model is not in the context, we can skip any notification
            # This will happen for external models
            if not sqlmesh_context.get_model(completed_name):
                notify = self._tracker.notify_queue_next()
                continue

            model = self._models_map.get(completed_name)

            # We allow selecting models. That value is mapped to models_map.
            # If the model is not in models_map, we can skip any notification
            if model:
                output_key = sqlmesh_model_name_to_key(model.name)
                asset_key = self._context.asset_key_for_output(output_key)
                yield MaterializeResult(
                    asset_key=asset_key,
                    metadata={
                        "updated": update_status,
                        "duration_ms": 0,
                    },
                )
            notify = self._tracker.notify_queue_next()

    def report_event(self, event: console.ConsoleEvent):
        log_context = self.log_context(event)

        match event:
            case console.StartPlanEvaluation(plan):
                log_context.info(
                    "Starting Plan Evaluation",
                    {
                        "plan": plan,
                    },
                )
            case console.StopPlanEvaluation:
                log_context.info("Plan evaluation completed")
            case console.StartEvaluationProgress(
                batches, environment_naming_info, default_catalog
            ):
                self.update_stage("run")
                log_context.info(
                    "Starting Run",
                    {
                        "default_catalog": default_catalog,
                        "environment_naming_info": environment_naming_info,
                        "backfill_queue": {
                            snapshot.model.name: count
                            for snapshot, count in batches.items()
                        },
                    },
                )
                self._tracker.plan(batches)
            case console.UpdateSnapshotEvaluationProgress(
                snapshot, batch_idx, duration_ms
            ):
                done, expected = self._tracker.update(snapshot, batch_idx)

                log_context.info(
                    "Snapshot progress update",
                    {
                        "asset_key": sqlmesh_model_name_to_key(snapshot.model.name),
                        "progress": f"{done}/{expected}",
                        "duration_ms": duration_ms,
                    },
                )
            case console.LogSuccess(success):
                self.update_stage("done")
                if success:
                    log_context.info("sqlmesh ran successfully")
                else:
                    log_context.error("sqlmesh failed")
                    raise Exception("sqlmesh failed during run")
            case console.LogError(message):
                log_context.error(
                    f"sqlmesh reported an error: {message}",
                )
            case console.LogFailedModels(models):
<<<<<<< HEAD
                log_context.error(
                    "\n".join([f"{model!s}\n{model.__cause__!s}" for model in models]),
                )
=======
                if len(models) != 0:
                    failed_models = "\n".join(
                        [f"{str(model)}\n{str(model.__cause__)}" for model in models]
                    )
                    log_context.error(f"sqlmesh failed models: {failed_models}")
>>>>>>> 987dc462
            case _:
                log_context.debug("Received event")

    def log_context(self, event: console.ConsoleEvent):
        return SQLMeshEventLogContext(self, event)

    def log(
        self,
        level: str | int,
        message: str,
        obj: dict[str, t.Any] | None = None,
    ):
        if level == "error":
            self._logger.error(message)
            return

        obj = obj or {}
        final_obj = obj.copy()
        final_obj["message"] = message
        final_obj["_sqlmesh_stage"] = self._stage
        self._logger.log(level, final_obj)

    def update_stage(self, stage: str):
        self._stage = stage


class SQLMeshResource(ConfigurableResource):
    config: SQLMeshContextConfig

    def run(
        self,
        context: AssetExecutionContext,
        environment: str = "dev",
        plan_options: PlanOptions | None = None,
        run_options: RunOptions | None = None,
    ) -> t.Iterable[MaterializeResult]:
        """Execute SQLMesh based on the configuration given"""
        plan_options = plan_options or {}
        run_options = run_options or {}

        logger = context.log

        controller = self.get_controller(logger)
        with controller.instance(environment) as mesh:
            dag = mesh.models_dag()

            plan_options["select_models"] = []
            plan_options["backfill_models"] = []
            run_options["select_models"] = []

            models = mesh.models()
            models_map = models.copy()
            if context.selected_output_names:
                models_map = {}
                for key, model in models.items():
                    if (
                        sqlmesh_model_name_to_key(model.name)
                        in context.selected_output_names
                    ):
                        logger.info(f"selected model: {model.name}")

                        models_map[key] = model
                        plan_options["select_models"].append(model.name)
                        plan_options["backfill_models"].append(model.name)
                        run_options["select_models"].append(model.name)

            event_handler = DagsterSQLMeshEventHandler(
                context, models_map, dag, "sqlmesh: "
            )

            for event in mesh.plan_and_run(
                plan_options=plan_options,
                run_options=run_options,
            ):
                yield from event_handler.process_events(mesh.context, event)

    def get_controller(self, log_override: logging.Logger | None = None) -> SQLMeshController:
        return SQLMeshController.setup_with_config(
            self.config, log_override=log_override
        )<|MERGE_RESOLUTION|>--- conflicted
+++ resolved
@@ -197,17 +197,11 @@
                     f"sqlmesh reported an error: {message}",
                 )
             case console.LogFailedModels(models):
-<<<<<<< HEAD
-                log_context.error(
-                    "\n".join([f"{model!s}\n{model.__cause__!s}" for model in models]),
-                )
-=======
                 if len(models) != 0:
                     failed_models = "\n".join(
-                        [f"{str(model)}\n{str(model.__cause__)}" for model in models]
+                        [f"{model!s}\n{model.__cause__!s}" for model in models]
                     )
                     log_context.error(f"sqlmesh failed models: {failed_models}")
->>>>>>> 987dc462
             case _:
                 log_context.debug("Received event")
 
