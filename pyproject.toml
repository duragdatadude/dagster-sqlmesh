[project]
name = "dagster-sqlmesh"
version = "0.10.0"
description = ""
authors = [
    {name = "Reuven Gonzales", email = "reuven@karibalabs.co"}
]
license = {text = "Apache-2.0"}
readme = "README.md"
requires-python = ">=3.11,<3.13"
dependencies = [
    "dagster>=1.7.8",
    "sqlmesh==0.164.0",
    "pytest>=8.3.2",
    "pyarrow>=18.0.0",
]

[dependency-groups]
dev = [
    "ipython>=8.26.0",
    "pdbpp>=0.10.3",
    "dagster-webserver>=1.8.1",
    "ruff==0.10.0",
    "polars>=1.5.0",
    "dagster-duckdb-polars>=0.24.2",
    "fastapi", # this is for sqlmesh ui
<<<<<<< HEAD
    "sse-starlette", # this is for sqlmesh ui
    "pandas-stubs"
=======
    "sse-starlette",
>>>>>>> 55d3053d
]

[build-system]
requires = ["hatchling"]
build-backend = "hatchling.build"

[tool.pyright]
exclude = [
    ".venv",
    "**/.venv",
    "node_modules",
    "**/.git",
    "**/.github",
    "**/.vscode",
    "**/.idea",
    "**/.pytest_cache",    
]
pythonVersion = "3.11"
reportUnknownParameterType = true
reportMissingTypeStubs = false
reportUnusedImports = true
reportUnnecessaryTypeIgnoreComment = true
useLibraryCodeForTypes = true
reportMissingReturnType = true
reportIncompleteStub = true
reportUntypedFunctionDecorator = false

[tool.ruff.lint]
# Ignore E402: Module level import not at top of file
ignore = ["E402", "E712"]
select = [
    'I001',    # isort
    "E4",      # pycodestyle errors
    "E7",      # pycodestyle errors
    "E9",      # pycodestyle errors
    "F",       # pyflakes
    "F401",    # unused imports
    "F403",    # star imports usage
    "F405",    # star imports usage
    "F821",    # undefined names
    "UP",      # pyupgrade (modernize Python code)
    "RUF"      # ruff-specific rules
]

[tool.ruff.format]
quote-style = "double"
indent-style = "space"
line-ending = "auto"

[tool.ruff.lint.isort]
known-first-party = ["dagster_sqlmesh"]
section-order = ["future", "standard-library", "third-party", "first-party", "local-folder"]
combine-as-imports = true
split-on-trailing-comma = true<|MERGE_RESOLUTION|>--- conflicted
+++ resolved
@@ -24,12 +24,8 @@
     "polars>=1.5.0",
     "dagster-duckdb-polars>=0.24.2",
     "fastapi", # this is for sqlmesh ui
-<<<<<<< HEAD
-    "sse-starlette", # this is for sqlmesh ui
+    "sse-starlette",
     "pandas-stubs"
-=======
-    "sse-starlette",
->>>>>>> 55d3053d
 ]
 
 [build-system]
